{
  "name": "ampm",
  "description": "Application Management + Performance Monitoring",
<<<<<<< HEAD
  "version": "1.7.2",
=======
  "version": "1.7.3",
>>>>>>> b7ca4caf
  "private": false,
  "license": "MIT",
  "repository": {
    "type": "git",
    "url": "https://github.com/stimulant/ampm.git"
  },
  "preferGlobal": true,
  "bin": {
    "ampm": "start.js"
  },
  "dependencies": {
    "async": "^1.5.2",
    "backbone": "^1.2.3",
    "comment-json": "^1.1.3",
    "connect": "^3.4.0",
    "cookie-parser": "^1.4.0",
    "express": "^4.13.3",
    "express-session": "^1.12.1",
    "later": "^1.2.0",
    "lodash": "^3.10.1",
    "moment": "^2.10.6",
    "node-fs": "^0.1.7",
    "node-osc": "^2.0.3",
    "open": "0.0.5",
    "passport": "^0.3.2",
    "passport-http": "^0.3.0",
    "passport.socketio": "^3.6.1",
    "request": "^2.67.0",
    "request-progress": "^0.4.0",
    "socket.io": "^1.4.5",
    "socket.io-client": "^1.4.5",
    "superspawn": "^0.1.0",
    "underscore.string": "^3.2.2",
    "universal-analytics": "^0.3.9",
    "winston": "^2.1.1",
    "winston-daily-rotate-file": "^1.0.1",
    "winston-loggly": "^1.2.0",
    "winston-mail": "^1.0.1",
    "xregexp": "^3.0.0"
  }
}<|MERGE_RESOLUTION|>--- conflicted
+++ resolved
@@ -1,11 +1,7 @@
 {
   "name": "ampm",
   "description": "Application Management + Performance Monitoring",
-<<<<<<< HEAD
-  "version": "1.7.2",
-=======
   "version": "1.7.3",
->>>>>>> b7ca4caf
   "private": false,
   "license": "MIT",
   "repository": {
