{
  "name": "ampm",
  "description": "Application Management + Performance Monitoring",
<<<<<<< HEAD
  "version": "1.6.15",
=======
  "version": "1.6.14",
>>>>>>> dc23a534
  "private": false,
  "license": "MIT",
  "repository": {
    "type": "git",
    "url": "https://github.com/stimulant/ampm.git"
  },
  "preferGlobal": true,
  "bin": {
    "ampm": "start.js"
  },
  "dependencies": {
    "async": "^1.5.2",
    "backbone": "^1.2.3",
    "comment-json": "^1.1.3",
    "connect": "^3.4.0",
    "cookie-parser": "^1.4.0",
    "express": "^4.13.3",
    "express-session": "^1.12.1",
    "later": "^1.2.0",
    "lodash": "^3.10.1",
    "moment": "^2.10.6",
    "node-fs": "^0.1.7",
    "node-osc": "^1.1.0",
    "open": "0.0.5",
    "passport": "^0.3.2",
    "passport-http": "^0.3.0",
    "passport.socketio": "^3.6.1",
    "request": "^2.67.0",
    "request-progress": "^0.4.0",
    "socket.io": "^1.3.7",
    "socket.io-client": "^1.3.7",
    "superspawn": "^0.1.0",
    "underscore.string": "^3.2.2",
    "universal-analytics": "^0.3.9",
    "winston": "^2.1.1",
    "winston-daily-rotate-file": "^1.0.1",
    "winston-loggly": "^1.2.0",
    "winston-mail": "^1.0.1",
    "xregexp": "^3.0.0"
  }
}<|MERGE_RESOLUTION|>--- conflicted
+++ resolved
@@ -1,49 +1,45 @@
 {
-  "name": "ampm",
-  "description": "Application Management + Performance Monitoring",
-<<<<<<< HEAD
-  "version": "1.6.15",
-=======
-  "version": "1.6.14",
->>>>>>> dc23a534
-  "private": false,
-  "license": "MIT",
-  "repository": {
-    "type": "git",
-    "url": "https://github.com/stimulant/ampm.git"
-  },
-  "preferGlobal": true,
-  "bin": {
-    "ampm": "start.js"
-  },
-  "dependencies": {
-    "async": "^1.5.2",
-    "backbone": "^1.2.3",
-    "comment-json": "^1.1.3",
-    "connect": "^3.4.0",
-    "cookie-parser": "^1.4.0",
-    "express": "^4.13.3",
-    "express-session": "^1.12.1",
-    "later": "^1.2.0",
-    "lodash": "^3.10.1",
-    "moment": "^2.10.6",
-    "node-fs": "^0.1.7",
-    "node-osc": "^1.1.0",
-    "open": "0.0.5",
-    "passport": "^0.3.2",
-    "passport-http": "^0.3.0",
-    "passport.socketio": "^3.6.1",
-    "request": "^2.67.0",
-    "request-progress": "^0.4.0",
-    "socket.io": "^1.3.7",
-    "socket.io-client": "^1.3.7",
-    "superspawn": "^0.1.0",
-    "underscore.string": "^3.2.2",
-    "universal-analytics": "^0.3.9",
-    "winston": "^2.1.1",
-    "winston-daily-rotate-file": "^1.0.1",
-    "winston-loggly": "^1.2.0",
-    "winston-mail": "^1.0.1",
-    "xregexp": "^3.0.0"
-  }
+    "name": "ampm",
+    "description": "Application Management + Performance Monitoring",
+    "version": "1.6.15",
+    "private": false,
+    "license": "MIT",
+    "repository": {
+        "type": "git",
+        "url": "https://github.com/stimulant/ampm.git"
+    },
+    "preferGlobal": true,
+    "bin": {
+        "ampm": "start.js"
+    },
+    "dependencies": {
+        "async": "^1.5.2",
+        "backbone": "^1.2.3",
+        "comment-json": "^1.1.3",
+        "connect": "^3.4.0",
+        "cookie-parser": "^1.4.0",
+        "express": "^4.13.3",
+        "express-session": "^1.12.1",
+        "later": "^1.2.0",
+        "lodash": "^3.10.1",
+        "moment": "^2.10.6",
+        "node-fs": "^0.1.7",
+        "node-osc": "^1.1.0",
+        "open": "0.0.5",
+        "passport": "^0.3.2",
+        "passport-http": "^0.3.0",
+        "passport.socketio": "^3.6.1",
+        "request": "^2.67.0",
+        "request-progress": "^0.4.0",
+        "socket.io": "^1.3.7",
+        "socket.io-client": "^1.3.7",
+        "superspawn": "^0.1.0",
+        "underscore.string": "^3.2.2",
+        "universal-analytics": "^0.3.9",
+        "winston": "^2.1.1",
+        "winston-daily-rotate-file": "^1.0.1",
+        "winston-loggly": "^1.2.0",
+        "winston-mail": "^1.0.1",
+        "xregexp": "^3.0.0"
+    }
 }